# THIS FILE IS PART OF THE ROSE-CYLC PLUGIN FOR THE CYLC WORKFLOW ENGINE.
# Copyright (C) NIWA & British Crown (Met Office) & Contributors.
#
# This program is free software: you can redistribute it and/or modify
# it under the terms of the GNU General Public License as published by
# the Free Software Foundation, either version 3 of the License, or
# (at your option) any later version.
#
# This program is distributed in the hope that it will be useful,
# but WITHOUT ANY WARRANTY; without even the implied warranty of
# MERCHANTABILITY or FITNESS FOR A PARTICULAR PURPOSE.  See the
# GNU General Public License for more details.
#
# You should have received a copy of the GNU General Public License
# along with this program.  If not, see <http://www.gnu.org/licenses/>.

"""Cylc support for reading and interpreting ``rose-suite.conf`` files."""

import itertools
import os
from pathlib import Path
import re
import shlex
import shutil
from typing import TYPE_CHECKING, Any, Dict, List, Optional, Tuple, Union

from cylc.flow import LOG
from cylc.flow.exceptions import CylcError
from cylc.flow.flags import cylc7_back_compat
from cylc.flow.cfgspec.glbl_cfg import glbl_cfg
from cylc.flow.hostuserutil import get_host
from metomi.isodatetime.datetimeoper import DateTimeOperator
from metomi.rose import __version__ as ROSE_VERSION
from metomi.rose.config import (
    ConfigDumper,
    ConfigLoader,
    ConfigNode,
    ConfigNodeDiff,
)
from metomi.rose.config_processor import ConfigProcessError
from metomi.rose.config_tree import ConfigTree
from metomi.rose.env import UnboundEnvironmentVariableError, env_var_process

from cylc.rose.jinja2_parser import Parser, patch_jinja2_leading_zeros

if TYPE_CHECKING:
    from cylc.flow.option_parsers import Values


ROSE_SUITE_OPT_CONF_KEYS = "ROSE_SUITE_OPT_CONF_KEYS"
SECTIONS = {'jinja2:suite.rc', 'empy:suite.rc', 'template variables'}
SET_BY_CYLC = 'set by Cylc'
ROSE_ORIG_HOST_INSTALLED_OVERRIDE_STRING = (
    ' ROSE_ORIG_HOST set by cylc install.'
)
MESSAGE = 'message'
ALL_MODES = 'all modes'


class NotARoseSuiteException(Exception):
    def __str__(self):
        msg = (
            'Cylc-Rose CLI arguments only used '
            'if a rose-suite.conf file is present:'
            '\n * "--opt-conf-key" or "-O"'
            '\n * "--define" or "-D"'
            '\n * "--rose-template-variable" or "-S"'
        )
        return msg


class MultipleTemplatingEnginesError(CylcError):
    ...


class InvalidDefineError(CylcError):
    ...


def process_config(
    config_tree: 'ConfigTree',
    environ=os.environ,
) -> Dict[str, Any]:
    """Process template and environment variables.

    Note:
        This uses only the provided config node and environment variables,
        there is no system interaction.

    Args:
        config_tree:
            Configuration node representing the Rose suite configuration.
        environ:
            Dictionary of environment variables (for testing).

    """
    plugin_result: Dict[str, Any] = {
        # default return value
        'env': {},
        'template_variables': {},
        'templating_detected': None
    }
    config_node = config_tree.node

    # Don't allow multiple templating sections.
    templating = identify_templating_section(config_node)

    if templating != 'template variables':
        plugin_result['templating_detected'] = templating.replace(
            ':suite.rc',
            '',
        )
    else:
        plugin_result['templating_detected'] = templating

    # Create env section if it doesn't already exist.
    if 'env' not in config_node.value:
        config_node.set(['env'])
    if templating not in config_node.value:
        config_node.set([templating])

    # Get Rose Orig host:
    rose_orig_host = get_host()

    # For each section process variables and add standard variables.
    for section in ['env', templating]:

        # This loop handles standard variables.
        # CYLC_VERSION - If it's in the config, remove it.
        # ROSE_VERSION - If it's in the config, replace it.
        # ROSE_ORIG_HOST - If it's the config, replace it, unless it has a
        # comment marking it as having been saved by ``cylc install``.
        # In all cases warn users if the value in their config is not used.
        for var_name, replace_with in [
            ('ROSE_ORIG_HOST', rose_orig_host),
            ('ROSE_VERSION', ROSE_VERSION),
            ('CYLC_VERSION', SET_BY_CYLC)
        ]:
            # Warn if we're we're going to override a variable:
            if override_this_variable(config_node, section, var_name):
                user_var = config_node[section].value[var_name].value
                LOG.warning(
                    f'[{section}]{var_name}={user_var} from rose-suite.conf '
                    f'will be ignored: {var_name} will be: {replace_with}'
                )

            # Handle replacement of stored variable if appropriate:
            if replace_with == SET_BY_CYLC:
                config_node[section].unset([var_name])
            elif not rose_orig_host_set_by_cylc_install(
                config_node, section, var_name
            ):
                config_node[section].set([var_name], replace_with)

        # Use env_var_process to process variables which may need expanding.
        for key, node in config_node.value[section].value.items():
            try:
                config_node.value[
                    section
                ].value[key].value = env_var_process(
                    node.value,
                    environ=environ
                )
                if section == 'env':
                    environ[key] = node.value
            except UnboundEnvironmentVariableError as exc:
                raise ConfigProcessError(['env', key], node.value, exc)

    # For each of the template language sections extract items to a simple
    # dict to be returned.
    plugin_result['env'] = {
        item[0][1]: item[1].value for item in
        config_node.value['env'].walk()
        if item[1].state == ConfigNode.STATE_NORMAL
    }
    plugin_result['template_variables'] = {
        item[0][1]: item[1].value for item in
        config_node.value[templating].walk()
        if item[1].state == ConfigNode.STATE_NORMAL
    }

    # Add the entire plugin_result to ROSE_SUITE_VARIABLES to allow for
    # programatic access.
    with patch_jinja2_leading_zeros():
        # BACK COMPAT: patch_jinja2_leading_zeros
        # back support zero-padded integers for a limited time to help
        # users migrate before upgrading cylc-flow to Jinja2>=3.1
        parser = Parser()
        for key, value in plugin_result['template_variables'].items():
            # The special variables are already Python variables.
            if key not in ['ROSE_ORIG_HOST', 'ROSE_VERSION', 'ROSE_SITE']:
                try:
                    plugin_result['template_variables'][key] = (
                        parser.literal_eval(value)
                    )
                except Exception:
                    raise ConfigProcessError(
                        [templating, key],
                        value,
                        f'Invalid template variable: {value}'
                        '\nMust be a valid Python or Jinja2 literal'
                        ' (note strings "must be quoted").'
                    ) from None

    # Add ROSE_SUITE_VARIABLES to plugin_result of templating engines in use.
    plugin_result['template_variables'][
        'ROSE_SUITE_VARIABLES'] = plugin_result['template_variables']

    return plugin_result


def identify_templating_section(config_node):
    """Get the name of the templating section.

    Raises MultipleTemplatingEnginesError if multiple
    templating sections exist.
    """
    defined_sections = SECTIONS.intersection(set(config_node.value.keys()))
    if len(defined_sections) > 1:
        raise MultipleTemplatingEnginesError(
            "You should not define more than one templating section. "
            f"You defined:\n\t{'; '.join(defined_sections)}"
        )
    elif defined_sections:
        return id_templating_section(defined_sections.pop())
    else:
        return id_templating_section('')


def id_templating_section(
    section: Optional[str] = None,
    with_brackets: bool = False
) -> str:
    """Return a full template section string."""
    templating = None
    if section and 'jinja2' in section:
        templating = 'jinja2:suite.rc'
    elif section and 'empy' in section:
        templating = 'empy:suite.rc'

    if not templating:
        templating = 'template variables'

    templating = f'[{templating}]' if with_brackets else templating
    return templating


def rose_config_exists(dir_: Path) -> bool:
    """Does dir_ a rose config?

    Args:
        dir_: location to test.

    Returns:
        True if a ``rose-suite.conf`` exists, or option config items have
        been set.
    """
    return (dir_ / 'rose-suite.conf').is_file()


def rose_config_tree_loader(
    srcdir: Path,
    opts: 'Optional[Values]',
) -> ConfigTree:
    """Get a rose config tree from srcdir.

    Args:
        srcdir(string or Pathlib.path object):
            Search for a ``rose-suite.conf`` file in this location.
        opts:
            Options namespace: To be used to allow CLI
            specification of optional configuarations.
    Returns:
        A Rose ConfigTree object.
    """
    opt_conf_keys = []

    # get optional config key set as environment variable:
    opt_conf_keys_env = os.getenv(ROSE_SUITE_OPT_CONF_KEYS)
    if opt_conf_keys_env:
        opt_conf_keys += shlex.split(opt_conf_keys_env)

    # ... or as command line options
    if opts and 'opt_conf_keys' in dir(opts) and opts.opt_conf_keys:
        if isinstance(opts.opt_conf_keys, str):
            opt_conf_keys += opts.opt_conf_keys.split()
        else:
            opt_conf_keys += opts.opt_conf_keys

    # Optional definitions
    redefinitions = []
    if opts and 'defines' in dir(opts) and opts.defines:
        redefinitions = opts.defines

    # Load the config tree
    from metomi.rose.config_tree import ConfigTreeLoader
    config_tree = ConfigTreeLoader().load(
        str(srcdir),
        'rose-suite.conf',
        opt_keys=opt_conf_keys,
        defines=redefinitions,
    )

    # Reload the Config using the suite_ variables.
    # (we can't do this first time around because we have no idea what the
    # templating section is.)
    if opts and getattr(opts, 'rose_template_vars', None):
        template_section = identify_templating_section(config_tree.node)
        for template_var in opts.rose_template_vars or []:
            redefinitions.append(f'[{template_section}]{template_var}')
        # Reload the config
        config_tree = ConfigTreeLoader().load(
            str(srcdir),
            'rose-suite.conf',
            opt_keys=opt_conf_keys,
            defines=redefinitions,
        )

    return config_tree


def merge_rose_cylc_suite_install_conf(old, new):
    """Merge old and new ``rose-suite-cylc-install.conf`` configs nodes.

    Opts are merged separately to allow special behaviour.
    The rest is merged using ConfigNodeDiff.

    If the template language has changed, use the new templating language.

    Args:
        old, new (ConfigNode):
            Old and new nodes.

    Returns:
        ConfigNode representing config to be written to the rundir.

    Example:
        >>> from metomi.rose.config import ConfigNode;
        >>> old = ConfigNode({'opts': ConfigNode('a b c')})
        >>> new = ConfigNode({'opts': ConfigNode('c d e')})
        >>> merge_rose_cylc_suite_install_conf(old, new)['opts']
        {'value': 'a b c d e', 'state': '', 'comments': []}
    """
    # remove jinja2/empy:suite.rc from old if template variables in new
    for before, after in itertools.permutations(SECTIONS, 2):
        if new.value.get(after, '') and old.value.get(before, ''):
            # Choosing not to warn if user downgrades here because
            # other checks warn of old sections.
            old.value[after] = old.value[before]
            old.value.pop(before)

    # Special treatement of opts key:
    if 'opts' in old and 'opts' in new:
        new_opts_str = f'{old["opts"].value} {new["opts"].value}'
        new['opts'].value = simplify_opts_strings(new_opts_str)
    elif 'opts' in old:
        new.set(['opts'], old['opts'].value)

    # Straightforward merge of the rest of the configs.
    diff = ConfigNodeDiff()
    diff.set_from_configs(old, new)
    diff.delete_removed()
    old.add(diff)

    return old


def invalid_defines_check(defines: List) -> None:
    """Check for defines which do not contain an = and therefore cannot be
    valid

    Examples:

        # A single invalid define:
        >>> import pytest
        >>> with pytest.raises(InvalidDefineError, match=r'\\* foo'):
        ...    invalid_defines_check(['foo'])

        # Two invalid defines and one valid one:
        >>> with pytest.raises(
        ...     InvalidDefineError, match=r'\\* foo.*\\n.* \\* bar'
        ... ):
        ...     invalid_defines_check(['foo', 'bar52', 'baz=442'])

        # No invalid defines
        >>> invalid_defines_check(['foo=12'])
    """
    invalid_defines = []
    for define in defines:
        if parse_cli_defines(define) is False:
            invalid_defines.append(define)
    if invalid_defines:
        msg = 'Invalid Suite Defines (should contain an =)'
        for define in invalid_defines:
            msg += f'\n * {define}'
        raise InvalidDefineError(msg)


def parse_cli_defines(define: str) -> Union[
    bool, str, Tuple[
        List[Union[str, Any]],
        Union[str, Any],
        Union[str, Any],
    ]
]:
    """Parse a define string.

    Args:
        define:
            A string in one of two forms:
            - `key = "value"`
            - `[section]key = "value"`

            With optional `!` and `!!` prepended, indicating an ignored state,
            which should lead to a warning being logged.

    Returns:
        False: If state is ignored or trigger-ignored, otherwise...
        (keys, value, state)

    Examples:
        # Top level key
        >>> parse_cli_defines('root-dir = "foo"')
        (['root-dir'], '"foo"', '')

        # Marked as ignored
        >>> parse_cli_defines('!root-dir = "foo"')
        False

        # Inside a section
        >>> parse_cli_defines('[section]orange = "segment"')
        (['section', 'orange'], '"segment"', '')
    """
    match = re.match(
        (
            r'^\[(?P<section>.*)\](?P<state>!{0,2})'
            r'(?P<key>.*)\s*=\s*(?P<value>.*)'
        ),
        define
    )
    if match:
        groupdict = match.groupdict()
        keys = [groupdict['section'].strip(), groupdict['key'].strip()]
    else:
        # Doesn't have a section:
        match = re.match(
            r'^(?P<state>!{0,2})(?P<key>.*)\s*=\s*(?P<value>.*)', define)
        if match and not match['state']:
            groupdict = match.groupdict()
            keys = [groupdict['key'].strip()]
        else:
            # This seems like it ought to be an error,
            # But behaviour is consistent with Rose 2019
            # See: https://github.com/cylc/cylc-rose/issues/217
            return False

    return (keys, match['value'], match['state'])


def get_cli_opts_node(srcdir: Path, opts: 'Values'):
    """Create a ConfigNode representing options set on the command line.

    Args:
        opts (CylcOptionParser object):
            Object with values from the command line.

    Returns:
        Rose ConfigNode.

    Example:
        >>> from types import SimpleNamespace
        >>> from pathlib import Path
        >>> opts = SimpleNamespace(
        ...     opt_conf_keys='A B',
        ...     defines=["[env]FOO=BAR"],
        ...     rose_template_vars=["QUX=BAZ"]
        ... )
        >>> node = get_cli_opts_node(Path('no/such/dir'), opts)
        >>> node['opts']
        {'value': 'A B', 'state': '!', 'comments': []}
        >>> node['env']['FOO']
        {'value': 'BAR', 'state': '', 'comments': []}
        >>> node['template variables']['QUX']
        {'value': 'BAZ', 'state': '', 'comments': []}
    """
    # Unpack info we want from opts:
    opt_conf_keys: list = []
    defines: list = []
    rose_template_vars: list = []
    if opts and 'opt_conf_keys' in dir(opts):
        opt_conf_keys = opts.opt_conf_keys or []
    if opts and 'defines' in dir(opts):
        defines = opts.defines or []
    if opts and 'rose_template_vars' in dir(opts):
        rose_template_vars = opts.rose_template_vars or []

    rose_orig_host = get_host()
    defines.append(f'[env]ROSE_ORIG_HOST={rose_orig_host}')
    rose_template_vars.append(f'ROSE_ORIG_HOST={rose_orig_host}')

    # Construct new config node representing CLI config items:
    newconfig = ConfigNode()
    newconfig.set(['opts'], ConfigNode())

    # For each __define__ determine whether it is an env or template define.
    for define in defines:
        parsed_define = parse_cli_defines(define)
        if parsed_define:
            newconfig.set(*parsed_define)

    # For each __suite define__ add define.
    templating: str
    if not rose_config_exists(srcdir):
        templating = 'template variables'
    else:
        templating = identify_templating_section(
            rose_config_tree_loader(srcdir, opts).node
        )

    for define in rose_template_vars:
        _match = re.match(
            r'(?P<state>!{0,2})(?P<key>.*)\s*=\s*(?P<value>.*)', define
        )
        if not _match:
            raise ValueError(f'Invalid define: {define}')
        _match_groups = _match.groupdict()
        # Guess templating type?
        newconfig.set(
            keys=[templating, _match_groups['key']],
            value=_match_groups['value'],
            state=_match_groups['state']
        )

    # Specialised treatement of optional configs.
    newconfig['opts'].value = ''
    newconfig['opts'].value = merge_opts(newconfig, opt_conf_keys)
    newconfig['opts'].state = '!'

    return newconfig


def add_cylc_install_to_rose_conf_node_opts(rose_conf, cli_conf):
    """Combine file based config opts with CLI config.

    Args:
        rose_conf (ConfigNode):
            A config node representing settings loaded from files.
        cli_conf (ConfigNode):
            A config node representing settings loaded from the CLI

    Returns:
        A combined ConfigNode.
    """

    if 'opts' in cli_conf:
        cli_opts = cli_conf['opts'].value
    else:
        cli_opts = ''
    if 'opts' not in rose_conf:
        rose_conf.set(['opts'], '')
    rose_conf['opts'].comments = [(
        f' Config Options \'{cli_opts} (cylc-install)\' from CLI appended to '
        'options already in `rose-suite.conf`.'
    )]
    opts = []
    if rose_conf['opts'].state not in ['!', '!!']:
        opts += rose_conf["opts"].value.split()
    opts += cli_opts.split() + ['(cylc-install)']
    rose_conf['opts'].value = ' '.join(opts)
    rose_conf['opts'].state = ''
    return rose_conf


def merge_opts(config, opt_conf_keys):
    """Merge all options in specified order.

    Adds the keys for optional configs in order of increasing priority.
    Later items in the resultant string will over-ride earlier items.
    - Opts set using ``cylc install --defines "[]opts=A B C"``.
    - Opts set by setting ``ROSE_SUITE_OPT_CONF_KEYS="C D E"`` in environment.
    - Opts sey using ``cylc install --opt-conf-keys "E F G".

    In the example above the string returned would be "A B C D E F G".

    Args:
        config (ConfigNode):
            Config where opts has been added using ``--defines "[]opts=X"``.
        opt_conf_key (list | string):
            Options set using ``--opt-conf-keys "Y"`

    Returns:
        String containing opt conf keys sorted and with only the last of any
        duplicate.

    Examples:
        >>> from types import SimpleNamespace; conf = SimpleNamespace()
        >>> conf.value = 'aleph'; conf = {'opts': conf}

        Merge options from opt_conf_keys and defines.
        >>> merge_opts(conf, 'gimmel')
        'aleph gimmel'

        Merge options from defines and environment.
        >>> from pytest import MonkeyPatch
        >>> with MonkeyPatch.context() as mp:
        ...     mp.setenv('ROSE_SUITE_OPT_CONF_KEYS', 'bet')
        ...     merge_opts(conf, '')
        'aleph bet'

        Merge all three options.
        Merge all three options.
        >>> with MonkeyPatch.context() as mp:
        ...     mp.setenv('ROSE_SUITE_OPT_CONF_KEYS', 'bet')
        ...     merge_opts(conf, 'gimmel')
        'aleph bet gimmel'
    """
    all_opt_conf_keys = []
<<<<<<< HEAD
    if 'opts' in config:
        all_opt_conf_keys.append(config['opts'].value)
    if ROSE_SUITE_OPT_CONF_KEYS in os.environ:
        all_opt_conf_keys.append(os.environ[ROSE_SUITE_OPT_CONF_KEYS])
=======
    all_opt_conf_keys.append(config['opts'].value)
    if "ROSE_SUITE_OPT_CONF_KEYS" in os.environ:
        all_opt_conf_keys.append(os.environ["ROSE_SUITE_OPT_CONF_KEYS"])
>>>>>>> 69f321ce
    if opt_conf_keys and isinstance(opt_conf_keys, str):
        all_opt_conf_keys.append(opt_conf_keys)
    if opt_conf_keys and isinstance(opt_conf_keys, list):
        all_opt_conf_keys += opt_conf_keys
    return simplify_opts_strings(' '.join(all_opt_conf_keys))


def simplify_opts_strings(opts):
    """Merge Opts strings:

    Rules:
        - Items in new come after items in old.
        - Items in new are removed from old.
        - Otherwise order is preserved.

    Args:
        opts (str):
            a string containing a space delimeted list of options.
    Returns (str):
        A string which acts as a space delimeted list.

    Examples:
        >>> simplify_opts_strings('a b c')
        'a b c'
        >>> simplify_opts_strings('a b b')
        'a b'
        >>> simplify_opts_strings('a b a')
        'b a'
        >>> simplify_opts_strings('a b c d b')
        'a c d b'
        >>> simplify_opts_strings('a b c b d')
        'a c b d'
        >>> simplify_opts_strings('a b a b a a b b b c a b hello')
        'c a b hello'
    """

    seen_once = []
    for _index, item in enumerate(reversed(opts.split())):
        if item not in seen_once:
            seen_once.append(item)

    return ' '.join(reversed(seen_once))


def dump_rose_log(rundir: Path, node: ConfigNode):
    """Dump a config node to a timestamped file in the ``log`` sub-directory.

    Args:
        rundir (pathlib.Path):
            Installed location of a flow.
        node (Rose Config node):
            Node to be dumped to file.

    Returns:
        String filepath of the dump file relative to the install directory.
    """
    dumper = ConfigDumper()
    timestamp = DateTimeOperator().process_time_point_str(
        print_format='%Y%m%dT%H%M%S%z'
    )
    rel_path = f'log/config/{timestamp}-rose-suite.conf'
    fpath = rundir / rel_path
    fpath.parent.mkdir(exist_ok=True, parents=True)
    dumper.dump(node, str(fpath))
    return rel_path


def override_this_variable(node, section, variable):
    """Variable exists in this section of the config and should be replaced
    because it is a standard variable.

    Examples:
        Setup:
        >>> from metomi.rose.config import ConfigNode
        >>> from cylc.rose.utilities import (
        ... ROSE_ORIG_HOST_INSTALLED_OVERRIDE_STRING as rohios
        ... )
        >>> node = ConfigNode()
        >>> node = node.set(['env'])

        1. Variable not in node[section]:
        >>> override_this_variable(node, 'env', 'foo')
        False

        2. Variable is not ROSE_ORIG_HOST:
        >>> node = node.set(['env', 'ROSE_VERSION'], '123.456')
        >>> override_this_variable(node, 'env', 'ROSE_VERSION')
        True

        3. Variable is ROSE_ORIG_HOST and override string unset:
        >>> node = node.set(['env', 'ROSE_ORIG_HOST'], '123.456.789.10')
        >>> override_this_variable(node, 'env', 'ROSE_ORIG_HOST')
        True

        4. Variable is ROSE_ORIG_HOST and override string set:
        >>> node['env']['ROSE_ORIG_HOST'].comments = [rohios]
        >>> override_this_variable(node, 'env', 'ROSE_ORIG_HOST')
        False
    """
    if variable not in node[section]:
        return False
    elif (
        variable != 'ROSE_ORIG_HOST'
        or (
            ROSE_ORIG_HOST_INSTALLED_OVERRIDE_STRING not in
            node[section][variable].comments
        )
    ):
        return True
    return False


def rose_orig_host_set_by_cylc_install(node, section, var):
    """ROSE_ORIG_HOST exists in node and is commented by Cylc Install to avoid
    it being overridden by Cylc Rose.

    Examples:
        Setup:
        >>> from metomi.rose.config import ConfigNode
        >>> from cylc.rose.utilities import (
        ... ROSE_ORIG_HOST_INSTALLED_OVERRIDE_STRING as rohios
        ... )
        >>> node = ConfigNode()

        ROSE_ORIG_HOST set by user, without the comment which Cylc install
        would add:
        >>> node = node.set(['env', 'ROSE_ORIG_HOST'], 'IMPLAUSIBLE_HOST_NAME')
        >>> rose_orig_host_set_by_cylc_install(node, 'env', 'ROSE_ORIG_HOST')
        False

        ROSE_ORIG_HOST set by Cylc install, with a comment saying so:
        >>> node['env']['ROSE_ORIG_HOST'].comments = rohios
        >>> rose_orig_host_set_by_cylc_install(node, 'env', 'ROSE_ORIG_HOST')
        True
    """
    if (
        var in node[section]
        and ROSE_ORIG_HOST_INSTALLED_OVERRIDE_STRING in
        node[section][var].comments
    ):
        return True
    return False


def deprecation_warnings(config_tree):
    """Check for deprecated items in config.
    Logs a warning for deprecated items:
        - "root-dir"
        - "jinja2:suite.rc"
        - "empy:suite.rc"
        - root-dir

    If ALL_MODES is True this deprecation will ignore whether there is a
    flow.cylc or suite.rc in the workflow directory.
    """

    deprecations = {
        'empy:suite.rc': {
            MESSAGE: (
                "'rose-suite.conf[empy:suite.rc]' is deprecated."
                " Use [template variables] instead."),
            ALL_MODES: False,
        },
        'jinja2:suite.rc': {
            MESSAGE: (
                "'rose-suite.conf[jinja2:suite.rc]' is deprecated."
                " Use [template variables] instead."),
            ALL_MODES: False,
        },
        'empy:flow.cylc': {
            MESSAGE: (
                "'rose-suite.conf[empy:flow.cylc]' is not used by Cylc."
                " Use [template variables] instead."),
            ALL_MODES: False,
        },
        'jinja2:flow.cylc': {
            MESSAGE: (
                "'rose-suite.conf[jinja2:flow.cylc]' is not used by Cylc."
                " Use [template variables] instead."),
            ALL_MODES: False,
        },
        'root-dir': {
            MESSAGE: (
                'You have set "rose-suite.conf[root-dir]", '
                'which is not supported at '
                'Cylc 8. Use `[install] symlink dirs` in global.cylc '
                'instead.'),
            ALL_MODES: True,
        },
    }
    for string in list(config_tree.node):
        for name, info in deprecations.items():
            if (
                (info[ALL_MODES] or not cylc7_back_compat)
                and name in string.lower()
            ):
                LOG.warning(info[MESSAGE])


def load_rose_config(
    srcdir: Path,
    opts: 'Optional[Values]' = None,
) -> 'ConfigTree':
    """Load rose configuration from srcdir.

    Load template variables from Rose suite configuration.

    Loads the Rose suite configuration tree from the filesystem
    using the shell environment.

    Args:
        srcdir:
            Path to the Rose suite configuration
            (the directory containing the ``rose-suite.conf`` file).
        opts:
            Options object containing specification of optional
            configuarations set by the CLI.

            Note: this is None for "rose stem" usage.

    Returns:
        The Rose configuration tree for "srcdir".

    """
    # Return a blank config dict if srcdir does not exist
    if not rose_config_exists(srcdir):
        if (
            opts
            and (
                getattr(opts, "opt_conf_keys", None)
                or getattr(opts, "defines", None)
                or getattr(opts, "rose_template_vars", None)
            )
        ):
            raise NotARoseSuiteException()
        return ConfigTree()

    # Check for definitely invalid defines
    if opts and hasattr(opts, 'defines'):
        invalid_defines_check(opts.defines)

    # Load the raw config tree
    config_tree = rose_config_tree_loader(srcdir, opts)
    deprecation_warnings(config_tree)

    return config_tree


def export_environment(environment: Dict[str, str]) -> None:
    # Export environment vars
    for key, val in environment.items():
        os.environ[key] = val

    # If env vars have been set we want to force reload
    # the global config so that the value of this vars
    # can be used by Jinja2 in the global config.
    # https://github.com/cylc/cylc-rose/issues/237
    if environment:
        glbl_cfg().load()


def record_cylc_install_options(
    srcdir: Path,
    rundir: Path,
    opts: 'Values',
) -> Tuple[ConfigNode, ConfigNode]:
    """Create/modify files recording Cylc install config options.

    Creates a new config based on CLI options and writes it to the workflow
    install location as ``rose-suite-cylc-install.conf``.

    If ``rose-suite-cylc-install.conf`` already exists over-writes changed
    items, except for ``!opts=`` which is merged and simplified.

    If ``!opts=`` have been changed these are appended to those that have
    been written in the installed ``rose-suite.conf``.

    Args:
        srcdir:
            Used to check whether the source directory contains a rose config.
        rundir:
            Path to dump the rose-suite-cylc-conf
        opts:
            Cylc option parser object - we want to extract the following
            values:
            - opt_conf_keys (list of str):
                Equivalent of ``rose suite-run --option KEY``
            - defines (list of str):
                Equivalent of ``rose suite-run --define KEY=VAL``
            - rose_template_vars (list of str):
                Equivalent of ``rose suite-run --define-suite KEY=VAL``

    Returns:
        Tuple - (cli_config, rose_suite_conf)

        cli_config:
            The Cylc install config aka "rose-suite-cylc-install.conf".
        rose_suite_conf:
            The "opts" section of the config node dumped to
            installed ``rose-suite.conf``.

    """
    # Create a config based on command line options:
    cli_config = get_cli_opts_node(srcdir, opts)

    # raise error if CLI config has multiple templating sections
    identify_templating_section(cli_config)

    # Construct path objects representing our target files.
    (Path(rundir) / 'opt').mkdir(exist_ok=True)
    conf_filepath = Path(rundir) / 'opt/rose-suite-cylc-install.conf'
    rose_conf_filepath = Path(rundir) / 'rose-suite.conf'
    dumper = ConfigDumper()
    loader = ConfigLoader()

    # If file exists we need to merge with our new config, over-writing with
    # new items where there are duplicates.
    if conf_filepath.is_file():
        if opts.clear_rose_install_opts:
            conf_filepath.unlink()
        else:
            oldconfig = loader.load(str(conf_filepath))
            # Check old config for clashing template variables sections.
            identify_templating_section(oldconfig)
            cli_config = merge_rose_cylc_suite_install_conf(
                oldconfig, cli_config
            )

    # Get Values for standard ROSE variable ROSE_ORIG_HOST.
    rose_orig_host = get_host()
    for section in [
        'env', 'jinja2:suite.rc', 'empy:suite.rc', 'template variables'
    ]:
        if section in cli_config:
            cli_config[section].set(['ROSE_ORIG_HOST'], rose_orig_host)
            cli_config[section]['ROSE_ORIG_HOST'].comments = [
                ROSE_ORIG_HOST_INSTALLED_OVERRIDE_STRING
            ]

    cli_config.comments = [' This file records CLI Options.']
    dumper.dump(cli_config, str(conf_filepath))

    # Merge the opts section of the rose-suite.conf with those set by CLI:
    rose_conf_filepath.touch()
    rose_suite_conf = loader.load(str(rose_conf_filepath))
    rose_suite_conf = add_cylc_install_to_rose_conf_node_opts(
        rose_suite_conf, cli_config
    )
    identify_templating_section(rose_suite_conf)

    dumper(rose_suite_conf, rose_conf_filepath)

    return cli_config, rose_suite_conf


def copy_config_file(
    srcdir: Path,
    rundir: Path,
):
    """Copy the ``rose-suite.conf`` from a workflow source to run directory.

    Args:
        srcdir (pathlib.Path | or str):
            Source Path of Cylc install.
        rundir (pathlib.Path | or str):
            Destination path of Cylc install - the workflow rundir.

    Return:
        True if ``rose-suite.conf`` has been installed.
        False if insufficiant information to install file given.
    """
    srcdir_rose_conf = srcdir / 'rose-suite.conf'
    rundir_rose_conf = rundir / 'rose-suite.conf'

    if not srcdir_rose_conf.is_file():
        return False
    elif rundir_rose_conf.is_file():
        rundir_rose_conf.unlink()
    shutil.copy2(srcdir_rose_conf, rundir_rose_conf)

    return True<|MERGE_RESOLUTION|>--- conflicted
+++ resolved
@@ -47,7 +47,7 @@
     from cylc.flow.option_parsers import Values
 
 
-ROSE_SUITE_OPT_CONF_KEYS = "ROSE_SUITE_OPT_CONF_KEYS"
+ROSE_SUITE_OPT_CONF_KEYS = 'ROSE_SUITE_OPT_CONF_KEYS'
 SECTIONS = {'jinja2:suite.rc', 'empy:suite.rc', 'template variables'}
 SET_BY_CYLC = 'set by Cylc'
 ROSE_ORIG_HOST_INSTALLED_OVERRIDE_STRING = (
@@ -615,16 +615,9 @@
         'aleph bet gimmel'
     """
     all_opt_conf_keys = []
-<<<<<<< HEAD
-    if 'opts' in config:
-        all_opt_conf_keys.append(config['opts'].value)
+    all_opt_conf_keys.append(config['opts'].value)
     if ROSE_SUITE_OPT_CONF_KEYS in os.environ:
         all_opt_conf_keys.append(os.environ[ROSE_SUITE_OPT_CONF_KEYS])
-=======
-    all_opt_conf_keys.append(config['opts'].value)
-    if "ROSE_SUITE_OPT_CONF_KEYS" in os.environ:
-        all_opt_conf_keys.append(os.environ["ROSE_SUITE_OPT_CONF_KEYS"])
->>>>>>> 69f321ce
     if opt_conf_keys and isinstance(opt_conf_keys, str):
         all_opt_conf_keys.append(opt_conf_keys)
     if opt_conf_keys and isinstance(opt_conf_keys, list):
