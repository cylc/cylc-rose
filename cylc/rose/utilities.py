--- conflicted
+++ resolved
@@ -417,12 +417,9 @@
 
     # Construct new config node representing CLI config items:
     newconfig = ConfigNode()
-<<<<<<< HEAD
     newconfig.set(['opts'], ConfigNode())
 
     # For each __define__ determine whether it is an env or template define.
-=======
->>>>>>> 2a0963a2
     for define in defines:
         parsed_define = parse_cli_defines(define)
         if parsed_define:
