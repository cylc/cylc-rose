--- conflicted
+++ resolved
@@ -309,7 +309,7 @@
 
     rose_orig_host = get_host()
     defines.append(f'[env]ROSE_ORIG_HOST={rose_orig_host}')
-    suite_defines.append(f'ROSE_ORIG_HOST={rose_orig_host}')
+    rose_template_vars.append(f'ROSE_ORIG_HOST={rose_orig_host}')
 
     # Construct new ouput based on optional Configs:
     newconfig = ConfigNode()
@@ -334,7 +334,6 @@
                 state=match['state']
             )
 
-<<<<<<< HEAD
     # For each __suite define__ add define.
     if srcdir is not None:
         config_node = rose_config_tree_loader(srcdir, opts).node
@@ -342,15 +341,8 @@
     else:
         templating = 'template variables'
 
-    for define in suite_defines:
+    for define in rose_template_vars:
         # TODO test what happens if CLI settings use "wrong" templating engine.
-=======
-    # For each __workflow define__ add define.
-    for define in rose_template_vars:
-        # For now just assuming that we just support Jinja2 - after I've
-        # Implemented the fully template-engine neutral template variables
-        # section this should be a moot point.
->>>>>>> 15e45562
         match = re.match(
             r'(?P<state>!{0,2})(?P<key>.*)\s*=\s*(?P<value>.*)', define
         ).groupdict()
