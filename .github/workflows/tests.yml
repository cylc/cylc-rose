--- conflicted
+++ resolved
@@ -32,11 +32,8 @@
             'cylc-flow[all] @ git+https://github.com/cylc/cylc-flow@master' \
           pip install ."[all]"
           git clone --depth 1 https://github.com/metomi/rose ../rose
-<<<<<<< HEAD
-          pip install -e ../rose
-=======
+
           pip install -e ../rose[all]
->>>>>>> a71e858d
 
       - name: Style
         run: |
