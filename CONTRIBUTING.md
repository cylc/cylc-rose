# Cylc Rose: How to Contribute

Thanks for you interest in the Cylc project!

Contributions are welcome, please open an issue to discuss changes before
raising a pull request.

You can also get in touch via:

* The developers chat: [![chat](https://img.shields.io/matrix/cylc-general:matrix.org)](https://matrix.to/#/#cylc-general:matrix.org)
* The forum: [![forum](https://img.shields.io/discourse/https/cylc.discourse.group/posts.svg)](https://cylc.discourse.group/)


## New Contributors

Please read the [CLA](#contributor-licence-agreement-and-certificate-of-origin).

Please add your name to the
[Code Contributors](#code-contributors) section of this file as part of your first Pull Request (for each Cylc repository you contribute to).


## Contribute Code

**Enhancements** are made on the `master` branch.

**Bugfixes** are made on the branch of the same name as the issue's milestone.
E.G. if the issue is on the `1.0.x` milestone, branch off of `1.0.x` to
develop your bugfix, then raise the pull request against the `1.0.x` branch.
We will later merge the `1.0.x` branch into `master`.

Feel free to ask questions on the issue or developers chat if unsure about anything.


## Code Contributors

The following people have contributed to this code under the terms of
the Contributor Licence Agreement and Certificate of Origin detailed
below.

<!-- start-shortlog -->
 - Oliver Sanders
 - Tim Pillinger
 - Ronnie Dutta
 - Mel Hall
 - Bruno Kinoshita
 - Hilary Oliver
<<<<<<< HEAD
 - Mark Dawson
=======
 - Jonny Williams
>>>>>>> 08d8e113
<!-- end-shortlog -->

(All contributors are identifiable with email addresses in the git version
control logs or otherwise.)

## Contributor Licence Agreement and Certificate of Origin

By making a contribution to this project, I certify that:

(a) The contribution was created in whole or in part by me and I have
    the right to submit it, either on my behalf or on behalf of my
    employer, under the terms and conditions as described by this file;
    or

(b) The contribution is based upon previous work that, to the best of
    my knowledge, is covered under an appropriate licence and I have
    the right or permission from the copyright owner under that licence
    to submit that work with modifications, whether created in whole or
    in part by me, under the terms and conditions as described by
    this file; or

(c) The contribution was provided directly to me by some other person
    who certified (a) or (b) and I have not modified it.

(d) I understand and agree that this project and the contribution
    are public and that a record of the contribution (including my
    name and email address) is retained for the full term of
    the copyright and may be redistributed consistent with this project
    or the licence(s) involved.

(e) I, or my employer, grant to NIWA and all recipients of
    this software a perpetual, worldwide, non-exclusive, no-charge,
    royalty-free, irrevocable copyright licence to reproduce, modify,
    prepare derivative works of, publicly display, publicly perform,
    sub-licence, and distribute this contribution and such modifications
    and derivative works consistent with this project or the licence(s)
    involved or other appropriate open source licence(s) specified by
    the project and approved by the
    [Open Source Initiative (OSI)](http://www.opensource.org/).

(f) If I become aware of anything that would make any of the above
    inaccurate, in any way, I will let NIWA know as soon as
    I become aware.

(The Cylc Contributor Licence Agreement and Certificate of Origin is
inspired that of [Rose](https://github.com/metomi/rose), which in turn was
inspired by the Certificate of Origin used by Enyo and the Linux Kernel.)<|MERGE_RESOLUTION|>--- conflicted
+++ resolved
@@ -44,11 +44,8 @@
  - Mel Hall
  - Bruno Kinoshita
  - Hilary Oliver
-<<<<<<< HEAD
  - Mark Dawson
-=======
  - Jonny Williams
->>>>>>> 08d8e113
 <!-- end-shortlog -->
 
 (All contributors are identifiable with email addresses in the git version
