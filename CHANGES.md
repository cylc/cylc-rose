--- conflicted
+++ resolved
@@ -6,14 +6,6 @@
 updated. Only the first match gets replaced, so it's fine to leave the old
 ones in. -->
 
-<<<<<<< HEAD
-## __cylc-rose-1.2.1 (<span actions:bind='release-date'>Upcoming</span>)__
-
-### Fixes
-
-[#231](https://github.com/cylc/cylc-rose/pull/231) - Show warning about
-`root-dir` config setting in compatibility mode.
-=======
 ## __cylc-rose-1.3.0 (<span actions:bind='release-date'>Awaiting Release</span>)__
 
 ### Fixes
@@ -21,7 +13,13 @@
 [#229](https://github.com/cylc/cylc-rose/pull/229) -
 Fix bug which stops rose-stem suites using the new `[template variables]` section
 in their `rose-suite.conf` files.
->>>>>>> 0acb74f4
+
+## __cylc-rose-1.2.1 (<span actions:bind='release-date'>Upcoming</span>)__
+
+### Fixes
+
+[#231](https://github.com/cylc/cylc-rose/pull/231) - Show warning about
+`root-dir` config setting in compatibility mode.
 
 ## __cylc-rose-1.2.0 (<span actions:bind='release-date'>Released 2023-01-16</span>)__
 
