--- conflicted
+++ resolved
@@ -6,11 +6,7 @@
 updated. Only the first match gets replaced, so it's fine to leave the old
 ones in. -->
 
-<<<<<<< HEAD
-## __cylc-rose-1.2.1 (<span actions:bind='release-date'>Upcoming</span>)__
-=======
-## __cylc-rose-1.2.1 (<span actions:bind='release-date'>Awaiting Release</span>)__
->>>>>>> 9e7ae0df
+## __cylc-rose-1.3.0 (<span actions:bind='release-date'>Upcoming</span>)__
 
 ### Fixes
 
