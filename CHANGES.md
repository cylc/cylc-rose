--- conflicted
+++ resolved
@@ -1,7 +1,6 @@
 # Selected Cylc-Rose Changes
 
-<<<<<<< HEAD
-## __cylc-rose-1.0.4 (<span actions:bind='release-date'></span>)__
+## __cylc-rose-1.? (<span actions:bind='release-date'>Pending</span>)__
 
 ### Fixes
 
@@ -9,16 +8,10 @@
 cylc install finds an existing `rose-suite-cylc-install.conf` during an
 installation.
 
-=======
-## __cylc-rose-1.? (<span actions:bind='release-date'>Pending</span>)__
-
-### Fixes
-
 [#140](https://github.com/cylc/cylc-rose/pull/140) -
 Support integers with leading zeros (e.g `001`) to back support Rose
 configurations for use with cylc-flow>=8.0rc4 which uses Jinja2 v3 which
 no longer supports this.
->>>>>>> 994f33ed
 
 ## __cylc-rose-1.0.3 (<span actions:bind='release-date'>Released 2022-05-20</span>)__
 
