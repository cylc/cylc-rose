# Selected Cylc-Rose Changes

<!-- The topmost release date is automatically updated by GitHub Actions. When
creating a new release entry be sure to copy & paste the span tag with the
`actions:bind` attribute, which is used by a regex to find the text to be
updated. Only the first match gets replaced, so it's fine to leave the old
ones in. -->
<<<<<<< HEAD
=======

>>>>>>> 9974e2b5
## __cylc-rose-1.1.2 (<span actions:bind='release-date'>Upcoming</span>)__

### Fixes

<<<<<<< HEAD
[#192](https://github.com/cylc/cylc-rose/pull/192) - Fix bug where Cylc Rose would prevent change to template language on reinstall.

=======
[#180](https://github.com/cylc/cylc-rose/pull/180) - Rose stem gets stem
suite's basename to use as workflow name when not otherwise set.
>>>>>>> 9974e2b5

## __cylc-rose-1.1.1 (<span actions:bind='release-date'>Released 2022-09-14</span>)__

### Fixes

[#171](https://github.com/cylc/cylc-rose/pull/171) - Fix bug where Cylc Rose
passed `rose-suite.conf` items commented with `!` or `!!` to Cylc regardless.

[#172](https://github.com/cylc/cylc-rose/pull/172) - Allow getting a workflow
name when source is not an SVN repo.

## __cylc-rose-1.1.0 (<span actions:bind='release-date'>Released 2022-07-28</span>)__

### Fixes

[#140](https://github.com/cylc/cylc-rose/pull/140) -
Support integers with leading zeros (e.g `001`) to back support Rose
configurations for use with cylc-flow>=8.0rc4 which uses Jinja2 v3 which
no longer supports this.

[#155](https://github.com/cylc/cylc-rose/pull/155) -
Use the public rather than private database for platform lookups. This resolves
a database locking issue with the `rose_prune` built-in app.

## __cylc-rose-1.0.3 (<span actions:bind='release-date'>Released 2022-05-20</span>)__

### Fixes

[#139](https://github.com/cylc/cylc-rose/pull/139) - Make `rose stem` command
work correctly with changes made to `cylc install` in
[cylc-flow PR #4823](https://github.com/cylc/cylc-flow/pull/4823)

[#130](https://github.com/cylc/cylc-rose/pull/130) - Fix bug preventing
``cylc reinstall`` using Rose fileinstall.

[#132](https://github.com/cylc/cylc-rose/pull/132) - Fix bug preventing
Cylc commands (other than `install`) from accessing the content of
`--rose-template-variable`.

[#133](https://github.com/cylc/cylc-rose/pull/133) - Fix bug allowing setting
multiple template variable sections.

## __cylc-rose-1.0.2 (<span actions:bind='release-date'>Released 2022-03-24</span>)__

### Fixes

[118](https://github.com/cylc/cylc-rose/pull/118) - Fail if
a workflow is not a Rose Suite but user provides Rose CLI options.

## __cylc-rose-1.0.1 (Released 2022-02-17)__

First official release of Cylc-Rose.

Implements interfaces to allow the use of Rose suite configurations with
Cylc 8.

> **Note:**
> The `1.0.1` was preceeded by the `1.0.0` release which had incorrect metadata.<|MERGE_RESOLUTION|>--- conflicted
+++ resolved
@@ -5,21 +5,15 @@
 `actions:bind` attribute, which is used by a regex to find the text to be
 updated. Only the first match gets replaced, so it's fine to leave the old
 ones in. -->
-<<<<<<< HEAD
-=======
 
->>>>>>> 9974e2b5
 ## __cylc-rose-1.1.2 (<span actions:bind='release-date'>Upcoming</span>)__
 
 ### Fixes
 
-<<<<<<< HEAD
 [#192](https://github.com/cylc/cylc-rose/pull/192) - Fix bug where Cylc Rose would prevent change to template language on reinstall.
 
-=======
 [#180](https://github.com/cylc/cylc-rose/pull/180) - Rose stem gets stem
 suite's basename to use as workflow name when not otherwise set.
->>>>>>> 9974e2b5
 
 ## __cylc-rose-1.1.1 (<span actions:bind='release-date'>Released 2022-09-14</span>)__
 
