--- conflicted
+++ resolved
@@ -15,16 +15,7 @@
 # along with this program.  If not, see <http://www.gnu.org/licenses/>.
 
 [options.entry_points]
-<<<<<<< HEAD
-cylc.pre_configure = 
+cylc.pre_configure =
     rose = cylc.rose.entry_points:pre_configure
 cylc.post_install =
-    rose_opts = cylc.rose.entry_points:post_install
-=======
-cylc.pre_configure =
-    rose = cylc.rose.entry_points:get_rose_vars
-cylc.post_install =
-    rose_filecopy = cylc.rose.entry_points:copy_config_file
-    rose_opts = cylc.rose.entry_points:record_cylc_install_options
-    rose_files = cylc.rose.entry_points:rose_fileinstall
->>>>>>> 4666523f
+    rose_opts = cylc.rose.entry_points:post_install