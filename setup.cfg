--- conflicted
+++ resolved
@@ -55,13 +55,8 @@
 python_requires = >=3.7
 include_package_data = True
 install_requires =
-<<<<<<< HEAD
-    metomi-rose==2.0rc1
-    cylc-flow==8.0rc1.*  # the .* permits dev versions
-=======
     metomi-rose==2.0rc2.*  # the .* permits dev versions
     cylc-flow==8.0rc2.*  # the .* permits dev versions
->>>>>>> 7840d7ee
 
 [options.packages.find]
 include = cylc*
