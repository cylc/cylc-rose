--- conflicted
+++ resolved
@@ -55,13 +55,8 @@
 python_requires = >=3.7
 include_package_data = True
 install_requires =
-<<<<<<< HEAD
-    metomi-rose==2.3.*
-    cylc-flow>8.3.2,<8.4
-=======
     metomi-rose==2.4.*
     cylc-flow==8.4.*
->>>>>>> 13057ab9
     metomi-isodatetime
     ansimarkup
     jinja2
