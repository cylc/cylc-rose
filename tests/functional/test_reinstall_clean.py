# THIS FILE IS PART OF THE ROSE-CYLC PLUGIN FOR THE CYLC WORKFLOW ENGINE.
# Copyright (C) NIWA & British Crown (Met Office) & Contributors.
#
# This program is free software: you can redistribute it and/or modify
# it under the terms of the GNU General Public License as published by
# the Free Software Foundation, either version 3 of the License, or
# (at your option) any later version.
#
# This program is distributed in the hope that it will be useful,
# but WITHOUT ANY WARRANTY; without even the implied warranty of
# MERCHANTABILITY or FITNESS FOR A PARTICULAR PURPOSE.  See the
# GNU General Public License for more details.
#
# You should have received a copy of the GNU General Public License
# along with this program.  If not, see <http://www.gnu.org/licenses/>.

"""Functional tests for reinstalling of config files.
This test does the following:

1. Validates a workflow.
2. Installs a workflow with some opts set using -O and
   ROSE_SUITE_OPT_CONF_KEYS.
3. Re-install workflow.
4. After modifying the source ``rose-suite.conf``, re-install the flow again.

At each step it checks the contents of
- ~/cylc-run/temporary-id/rose-suite.conf
- ~/cylc-run/temporary-id/opt/rose-suite-cylc-install.conf
"""

from pathlib import Path
import shutil
from uuid import uuid4

from cylc.flow.hostuserutil import get_host
from cylc.flow.pathutil import get_workflow_run_dir
import pytest

from cylc.rose.utilities import (
    ROSE_ORIG_HOST_INSTALLED_OVERRIDE_STRING as ROHIOS,
)

HOST = get_host()


@pytest.fixture(scope='module')
def monkeymodule():
    from _pytest.monkeypatch import MonkeyPatch
    mpatch = MonkeyPatch()
    yield mpatch
    mpatch.undo()


@pytest.fixture(scope='module')
def fixture_provide_flow(tmp_path_factory, request):
    """Provide a cylc workflow based on the contents of a folder which can
    be either validated or installed.
    """
    src_flow_name = '11_reinstall_clean'
    workflow_src = Path(__file__).parent / src_flow_name
    test_flow_name = f'cylc-rose-test-{str(uuid4())[:8]}'
    srcpath = (tmp_path_factory.getbasetemp() / test_flow_name)
    flowpath = Path(get_workflow_run_dir(test_flow_name))
    shutil.copytree(workflow_src, srcpath)
    (srcpath / 'opt').mkdir(exist_ok=True)
    for opt in ['foo', 'bar', 'baz']:
        (srcpath / f'opt/rose-suite-{opt}.conf').touch()
    yield {
        'test_flow_name': test_flow_name,
        'flowpath': flowpath,
        'srcpath': srcpath
    }
    if not request.session.testsfailed:
        shutil.rmtree(srcpath)
        shutil.rmtree(flowpath)


@pytest.fixture(scope='module')
async def fixture_install_flow(
    fixture_provide_flow, monkeymodule, mod_cylc_install_cli
):
    """Run ``cylc install``.

    By running in a fixture with modular scope we
    can run tests on different aspects of its output as separate tests.

    If a test fails using ``pytest --pdb then``
    ``fixture_install_flow['result'].stderr`` may help with debugging.
    """
    await mod_cylc_install_cli(
        fixture_provide_flow['srcpath'],
        fixture_provide_flow['test_flow_name'],
        {
            'opt_conf_keys': ['bar'],
            'defines': ['[env]FOO=1']
        }
    )
    yield {
        'fixture_provide_flow': fixture_provide_flow,
    }


@pytest.mark.parametrize(
    'file_, expect',
    [
        (
            'opt/rose-suite-cylc-install.conf', (
                '# This file records CLI Options.\n\n'
                '!opts=bar\n\n'
                '[env]\n'
                f'FOO=1\n#{ROHIOS}\n'
                f'ROSE_ORIG_HOST={HOST}\n'
                f'\n[template variables]\n#{ROHIOS}\nROSE_ORIG_HOST={HOST}\n'
            )
        ),
    ]
)
def test_cylc_install_files(fixture_install_flow, file_, expect):
    fpath = fixture_install_flow['fixture_provide_flow']['flowpath']
    assert (fpath / file_).read_text() == expect


@pytest.mark.parametrize(
    'file_, expect',
    [
        (
            'opt/rose-suite-cylc-install.conf', (
                '# This file records CLI Options.\n\n'
                '!opts=baz\n\n'
                '[env]\n'
                f'BAR=2\n#{ROHIOS}\n'
                f'ROSE_ORIG_HOST={HOST}\n'
                f'\n[template variables]\n#{ROHIOS}\nROSE_ORIG_HOST={HOST}\n'
            )
        )
    ]
)
async def test_cylc_reinstall_files(
    fixture_install_flow,
    monkeymodule,
    mod_cylc_reinstall_cli,
    file_,
    expect,
):
    """Run ``cylc reinstall --clear-rose-install-options``.

    Ensure that a reinstalled workflow ignores existing
    rose-suite-cylc-install.conf if asked to do so.

    By running in a fixture with modular scope we
    can run tests on different aspects of its output as separate tests.
    """
    monkeymodule.delenv('ROSE_SUITE_OPT_CONF_KEYS', raising=False)
<<<<<<< HEAD
    result = mod_cylc_reinstall_cli(
        f'{fixture_provide_flow["test_flow_name"]}',
=======
    assert await mod_cylc_reinstall_cli(
        (
            fixture_install_flow['fixture_provide_flow']['test_flow_name']
        ),
>>>>>>> 69f321ce
        {
            'opt_conf_keys': ['baz'],
            'defines': ['[env]BAR=2'],
            'clear_rose_install_opts': True
        }
    )
<<<<<<< HEAD
    yield {
        'fixture_provide_flow': fixture_provide_flow,
        'result': result
    }


def test_cylc_reinstall_run(fixture_reinstall_flow):
    assert fixture_reinstall_flow['result'].ret == 0


@pytest.mark.parametrize(
    'file_, expect',
    [
        (
            'opt/rose-suite-cylc-install.conf', (
                '# This file records CLI Options.\n\n'
                '!opts=baz\n\n'
                '[env]\n'
                f'BAR=2\n#{ROHIOS}\n'
                f'ROSE_ORIG_HOST={HOST}\n'
                f'\n[template variables]\n#{ROHIOS}\nROSE_ORIG_HOST={HOST}\n'
            )
        )
    ]
)
def test_cylc_reinstall_files(fixture_reinstall_flow, file_, expect):
    fpath = fixture_reinstall_flow['fixture_provide_flow']['flowpath']
=======
    fpath = fixture_install_flow['fixture_provide_flow']['flowpath']
>>>>>>> 69f321ce
    assert (fpath / file_).read_text() == expect<|MERGE_RESOLUTION|>--- conflicted
+++ resolved
@@ -151,50 +151,15 @@
     can run tests on different aspects of its output as separate tests.
     """
     monkeymodule.delenv('ROSE_SUITE_OPT_CONF_KEYS', raising=False)
-<<<<<<< HEAD
-    result = mod_cylc_reinstall_cli(
-        f'{fixture_provide_flow["test_flow_name"]}',
-=======
     assert await mod_cylc_reinstall_cli(
         (
             fixture_install_flow['fixture_provide_flow']['test_flow_name']
         ),
->>>>>>> 69f321ce
         {
             'opt_conf_keys': ['baz'],
             'defines': ['[env]BAR=2'],
             'clear_rose_install_opts': True
         }
     )
-<<<<<<< HEAD
-    yield {
-        'fixture_provide_flow': fixture_provide_flow,
-        'result': result
-    }
-
-
-def test_cylc_reinstall_run(fixture_reinstall_flow):
-    assert fixture_reinstall_flow['result'].ret == 0
-
-
-@pytest.mark.parametrize(
-    'file_, expect',
-    [
-        (
-            'opt/rose-suite-cylc-install.conf', (
-                '# This file records CLI Options.\n\n'
-                '!opts=baz\n\n'
-                '[env]\n'
-                f'BAR=2\n#{ROHIOS}\n'
-                f'ROSE_ORIG_HOST={HOST}\n'
-                f'\n[template variables]\n#{ROHIOS}\nROSE_ORIG_HOST={HOST}\n'
-            )
-        )
-    ]
-)
-def test_cylc_reinstall_files(fixture_reinstall_flow, file_, expect):
-    fpath = fixture_reinstall_flow['fixture_provide_flow']['flowpath']
-=======
     fpath = fixture_install_flow['fixture_provide_flow']['flowpath']
->>>>>>> 69f321ce
     assert (fpath / file_).read_text() == expect