--- conflicted
+++ resolved
@@ -61,11 +61,7 @@
 
 
 def test_no_rose_suite_conf_in_devdir(tmp_path):
-<<<<<<< HEAD
-    result = post_install(srcdir=tmp_path, rundir=None, opts=None)
-=======
     result = post_install(tmp_path, tmp_path, SimpleNamespace())
->>>>>>> 69f321ce
     assert result is False
 
 
@@ -353,13 +349,9 @@
     """A Cylc workflow that contains no ``rose-suite.conf`` installs OK.
     """
     from cylc.rose.entry_points import post_install
-<<<<<<< HEAD
-    assert post_install(srcdir=tmp_path, rundir=tmp_path, opts={}) is False
-=======
     assert post_install(tmp_path, tmp_path, SimpleNamespace()) is False
 
 
 def test_copy_config_file_fails(tmp_path):
     """It fails if source not a rose suite."""
-    copy_config_file(tmp_path, tmp_path)
->>>>>>> 69f321ce
+    copy_config_file(tmp_path, tmp_path)